# User Guide

## Overview

Floppy provides multiple approaches to FLOP counting in the `floppy.counting` module:

1. Operation Interception via TrackedArray wrapper
2. Function wrapping for high-level operations
3. Manual FLOP counting for complex operations

Multiple approaches are necessary because numerical operations in Python are implemented in different ways:

1. NumPy's low-level operations are implemented through the ufunc system, which we can intercept using TrackedArray's `__array_ufunc__` interface
2. Higher-level functions like `np.matmul` or `np.linalg.norm` don't use ufuncs, so we need explicit function wrapping to count their FLOPs
3. Complex operations from SciPy and scikit-learn (like KD-tree queries) are implemented by overriding methods in Monty directly, as these operations are more challenging to intercept and their FLOP counts are inherently dependent on their internal implementations.

## Core Components

### FlopCounter

The `FlopCounter` is the central component that manages FLOP counting across all operations. It provides:

1. **Context Management**: Used as a context manager or decorator to track FLOPs within a scope:

   ```python
   with FlopCounter() as counter:
       result = np.dot(array1, array2)
       print(f"FLOPs: {counter.flops}")
   ```

2. **Thread-Safe Operation**: The internal FLOP count (`self.flops`) is protected by a `threading.Lock`, which ensures that updates from multiple threads do not interfere with each other. For example, if two threads try to add to the counter at the same time, the lock ensures they don't overwrite each other's updates — the final result will be correct.

That said, we **strongly recommend** users to only use FlopCounter in a single thread. If you're in a multithreaded program, make sure:
- Only one thread is using FlopCounter at any given time.
- Other threads are not using NumPy while it's active, unless you fully understand the risks.

3. **Selective Monitoring**:
   - `skip_paths`: Exclude specific code paths from FLOP counting
   - `include_paths`: Override skip_paths for specific paths
   - Useful for focusing on application code vs library code

4. **Operation Registry**:
   - Maintains a registry of operations and their FLOP counting rules
   - Each operation (add, multiply, exp, etc.) has its own counting logic
   - Easily extensible for new operations

5. **Monkey-Patching System**:
   - Temporarily patches NumPy functions during the counting context
   - Automatically wraps arrays in TrackedArray
   - Restores original functionality after context exit

### TrackedArray

`TrackedArray` is a NumPy array subclass that enables transparent FLOP counting. Key features:

1. **Transparent Operation Tracking**:
   - Inherits from `np.ndarray`
   - Preserves all NumPy array functionality
   - Automatically tracks operations without user intervention

   ```python
   with FlopCounter() as counter:
       a = np.array([1, 2, 3])  # Automatically wrapped as TrackedArray
       b = a + 1  # One FLOP per element is counted
   ```

2. **Operation Interception**:
   - Implements `__array_ufunc__` for universal function tracking
   - Handles all NumPy operations (arithmetic, math functions, etc.)
   - Maintains tracking through array operations (slicing, reshaping)

3. **Smart FLOP Counting**:
   - Counts FLOPs based on operation type and array size
   - Handles broadcasting and reduction operations correctly
   - Supports both scalar and array operations

4. **Zero Overhead When Inactive**:
   - No performance impact when counter is not active
   - Efficient unwrapping of nested TrackedArrays
   - Caches wrapped methods for better performance

5. **Comprehensive Operation Support**:
   - Basic arithmetic (+, -, *, /)
   - Mathematical functions (sqrt, exp, log)
   - Linear algebra operations (dot, matmul)
   - Reductions (sum, mean)
   - For all operations, please see `registry.py`

### Function Wrapping

Handles higher-level NumPy/SciPy operations through explicit wrappers:

- Matrix multiplication (np.matmul, @)
- Linear algebra operations (np.linalg.norm, inv, etc.)
- Statistical operations (mean, std, var)
- Trigonometric functions

Example:

```python
from floppy.counting.base import FlopCounter

with FlopCounter() as counter:
    a = np.array([[1, 2], [3, 4]])
    b = np.array([[5, 6], [7, 8]])
    result = np.matmul(a, b)  # Counts 2*M*N*P FLOPs
```

### Individually Wrapped Complex Operations (KDTree)

Manual FLOP counting for the following methods in Monty:

- `tbp.monty.frameworks.models.evidence_matching.EvidenceGraphLM._update_evidence_with_vote`
- `tbp.monty.frameworks.models.evidence_matching.EvidenceGraphLM._calculate_evidence_for_new_locations`
- `tbp.monty.frameworks.models.goal_state_generation.EvidenceGoalStateGenerator._compute_graph_mismatch`

The FLOP counting for these operations is done by inheriting from the above classes (e.g. `EvidenceGraphLM` as `FlopCounterEvidenceGraphLM`) and overriding the above methods to include FLOP counting.

KDTree operations are one of the key components we track in Monty's evidence matching system.

**KDTree Construction:**
The construction of a k-d tree has a complexity of $O((1+k)n \log_2(n))$ FLOPs, where:

- $n$ is the number of points in the dataset
- $k$ is the number of dimensions
- $\log_2(n)$ represents the average depth of the tree

For each level of the tree ($\log_2(n)$ levels), we need to:

1. Find the median along the current dimension ($O(n)$ operations)
2. Partition the points ($O(kn)$ operations to compare k-dimensional points)

Thus, total FLOPs per level = $n + kn = (1 + k)n$, and total across the tree is:
$(1 + k)n \log_2(n)$

⚠️ Note: This differs from the asymptotic complexity O($n \log^2 n$), which assumes median-finding is done via full sorting ($O(n \log n)$) at each level. Here, we assume median-finding is linear-time and count FLOPs explicitly for real-world cost estimation.

**KDTree Query:**
For querying nearest neighbors, our implementation breaks down FLOP counting into several components. Note that we assume a balanced tree structure, which is the default behavior in [SciPy's KDTree implementation (balanced_tree=True)](https://docs.scipy.org/doc/scipy-1.15.0/reference/generated/scipy.spatial.KDTree.html) - a reasonable assumption given the relatively uniform nature of the learned point clouds (i.e., there aren't any points of extreme density):

1. **Tree Traversal:**
   - FLOPs = num_search_points × dim × log₂(num_reference_points)
   - Represents operations needed to traverse the tree to the appropriate leaf nodes
   - This logarithmic complexity is guaranteed by the balanced tree structure

2. **Distance Calculations:**
   - FLOPs = num_search_points × num_examined_points × (3 × dim + dim + 1)
   - Where num_examined_points = log₂(num_reference_points) due to balanced tree property
   - 3 operations per dimension (subtract, square, add)
   - dim additions for summing
   - 20 square root operation

3. **Heap Operations:**
   - FLOPs = num_search_points × num_examined_points × log₂(vote_nn)
   - Where vote_nn is the number of nearest neighbors requested 
   - Maintains priority queue for k-nearest neighbors

4. **Bounding Box Checks:**
   - FLOPs = num_search_points × num_examined_points × dim
<<<<<<< HEAD
   - Represents comparisons against bounding box boundaries alone one dimension and there is no need for subtraction, squaring, or summation like in Euclidean distance computation
=======
   - Represents comparisons against bounding box boundaries along one dimension, where there is no need for subtraction, squaring, or summation like in Euclidean distance computation
>>>>>>> 28183448

Total query FLOPs = traversal_flops + distance_flops + heap_flops + bounding_box_flops

Where:

- num_search_points: number of query points
- num_reference_points: number of points in the KD-tree
- dim: dimensionality of the points
- num_examined_points: approximate number of points visited during traveral and backtracking (estimated as log₂(num_reference_points))

Note: These are theoretical approximations. Actual FLOP counts may vary based on:

- Data distribution
- Tree balance
- Search radius/nearest neighbor parameters
- Optimizations in the underlying SciPy implementation

## Static Code Analysis

The static code analysis is implemented in `floppy.analysis.analyzer.py`. It uses Python's `ast` module to parse source code and identify operations that could contribute to FLOP operations. The analyzer tracks:

### Function Calls

- **NumPy Operations**: Tracks all NumPy function calls, including ufuncs, linear algebra operations, and array manipulations
- **SciPy Operations**: Identifies SciPy function calls, particularly from spatial and linear algebra modules
- **scikit-learn Operations**: Captures machine learning operations that may involve significant numerical computations

### Import Analysis

Tracks all imports related to numerical computing libraries to understand dependencies and potential FLOP sources:

- NumPy imports (e.g., `import numpy as np`, `from numpy import array`)
- SciPy imports (e.g., `from scipy.spatial import KDTree`)
- scikit-learn imports (e.g., `from sklearn.neighbors import NearestNeighbors`)

The analysis results include:

- File-level breakdown of numerical operations
- Location information (line numbers) for each operation
- Import dependencies
- Aggregated statistics across multiple files

This static analysis complements the runtime FLOP counting by helping identify where FLOPs might occur in the codebase, even before execution.

Note: The static analysis tool only identifies potential locations of FLOP operations - it does not automatically implement FLOP counting for these operations. Users of the library are responsible for implementing FLOP counting for any functions identified by the static analysis that aren't already covered in the codebase. This can be done either by implementing the counting directly or by creating a PR/issue to request coverage of the operation.<|MERGE_RESOLUTION|>--- conflicted
+++ resolved
@@ -157,11 +157,7 @@
 
 4. **Bounding Box Checks:**
    - FLOPs = num_search_points × num_examined_points × dim
-<<<<<<< HEAD
-   - Represents comparisons against bounding box boundaries alone one dimension and there is no need for subtraction, squaring, or summation like in Euclidean distance computation
-=======
    - Represents comparisons against bounding box boundaries along one dimension, where there is no need for subtraction, squaring, or summation like in Euclidean distance computation
->>>>>>> 28183448
 
 Total query FLOPs = traversal_flops + distance_flops + heap_flops + bounding_box_flops
 
@@ -170,7 +166,7 @@
 - num_search_points: number of query points
 - num_reference_points: number of points in the KD-tree
 - dim: dimensionality of the points
-- num_examined_points: approximate number of points visited during traveral and backtracking (estimated as log₂(num_reference_points))
+- num_examined_points: approximate number of points visited during traveral and backtracking (approximate number of points visited during traveral and backtracking (estimated as log₂(num_reference_points)))
 
 Note: These are theoretical approximations. Actual FLOP counts may vary based on:
 
